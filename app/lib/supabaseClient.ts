import { createClient } from '@supabase/supabase-js';

const supabaseUrl = process.env.NEXT_PUBLIC_SUPABASE_URL;
const supabaseAnonKey = process.env.NEXT_PUBLIC_SUPABASE_ANON_KEY;

<<<<<<< HEAD
if (!supabaseUrl) {
  throw new Error("Missing environment variable: NEXT_PUBLIC_SUPABASE_URL");
}
if (!supabaseAnonKey) {
  throw new Error("Missing environment variable: NEXT_PUBLIC_SUPABASE_ANON_KEY");
}

export const supabase = createClient(supabaseUrl, supabaseAnonKey);
=======
// Create a fallback client if environment variables are missing
// This prevents the app from crashing during startup
let supabase: ReturnType<typeof createClient> | null = null;

if (!supabaseUrl || !supabaseAnonKey) {
  console.warn('Missing Supabase environment variables - Supabase features will be disabled');
  supabase = null;
} else {
  try {
    supabase = createClient(supabaseUrl, supabaseAnonKey);
  } catch (error) {
    console.warn('Failed to create Supabase client:', error);
    supabase = null;
  }
}

export { supabase }; 
>>>>>>> e5a5d0fb
<|MERGE_RESOLUTION|>--- conflicted
+++ resolved
@@ -1,18 +1,16 @@
 import { createClient } from '@supabase/supabase-js';
+
+// Add verbose logging for debugging
+console.log('Initializing Supabase client...');
+console.log('Environment check:', {
+  NODE_ENV: process.env.NODE_ENV,
+  NEXT_PUBLIC_SUPABASE_URL_EXISTS: !!process.env.NEXT_PUBLIC_SUPABASE_URL,
+  NEXT_PUBLIC_SUPABASE_ANON_KEY_EXISTS: !!process.env.NEXT_PUBLIC_SUPABASE_ANON_KEY,
+});
 
 const supabaseUrl = process.env.NEXT_PUBLIC_SUPABASE_URL;
 const supabaseAnonKey = process.env.NEXT_PUBLIC_SUPABASE_ANON_KEY;
 
-<<<<<<< HEAD
-if (!supabaseUrl) {
-  throw new Error("Missing environment variable: NEXT_PUBLIC_SUPABASE_URL");
-}
-if (!supabaseAnonKey) {
-  throw new Error("Missing environment variable: NEXT_PUBLIC_SUPABASE_ANON_KEY");
-}
-
-export const supabase = createClient(supabaseUrl, supabaseAnonKey);
-=======
 // Create a fallback client if environment variables are missing
 // This prevents the app from crashing during startup
 let supabase: ReturnType<typeof createClient> | null = null;
@@ -29,5 +27,4 @@
   }
 }
 
-export { supabase }; 
->>>>>>> e5a5d0fb
+export { supabase }; 