import { createClient } from '@supabase/supabase-js';

const supabaseUrl = process.env.NEXT_PUBLIC_SUPABASE_URL;
const supabaseServiceRoleKey = process.env.SUPABASE_SERVICE_ROLE_KEY;

<<<<<<< HEAD
if (!supabaseUrl) {
  throw new Error("Missing environment variable: NEXT_PUBLIC_SUPABASE_URL");
}
if (!supabaseServiceRoleKey) {
  throw new Error("Missing environment variable: SUPABASE_SERVICE_ROLE_KEY");
=======
// Create a fallback admin client if environment variables are missing
let supabaseAdmin: ReturnType<typeof createClient> | null = null;

if (!supabaseUrl || !supabaseServiceRoleKey) {
  console.warn('Missing Supabase admin environment variables - admin features will be disabled');
  supabaseAdmin = null;
} else {
  try {
    supabaseAdmin = createClient(supabaseUrl, supabaseServiceRoleKey, {
      auth: {
        autoRefreshToken: false,
        persistSession: false
      }
    });
  } catch (error) {
    console.warn('Failed to create Supabase admin client:', error);
    supabaseAdmin = null;
  }
>>>>>>> e5a5d0fb
}

export { supabaseAdmin }; <|MERGE_RESOLUTION|>--- conflicted
+++ resolved
@@ -1,15 +1,16 @@
 import { createClient } from '@supabase/supabase-js';
+
+// Add verbose logging for debugging
+console.log('Initializing Supabase Admin client...');
+console.log('Admin Environment check:', {
+  NODE_ENV: process.env.NODE_ENV,
+  NEXT_PUBLIC_SUPABASE_URL_EXISTS: !!process.env.NEXT_PUBLIC_SUPABASE_URL,
+  SUPABASE_SERVICE_ROLE_KEY_EXISTS: !!process.env.SUPABASE_SERVICE_ROLE_KEY,
+});
 
 const supabaseUrl = process.env.NEXT_PUBLIC_SUPABASE_URL;
 const supabaseServiceRoleKey = process.env.SUPABASE_SERVICE_ROLE_KEY;
 
-<<<<<<< HEAD
-if (!supabaseUrl) {
-  throw new Error("Missing environment variable: NEXT_PUBLIC_SUPABASE_URL");
-}
-if (!supabaseServiceRoleKey) {
-  throw new Error("Missing environment variable: SUPABASE_SERVICE_ROLE_KEY");
-=======
 // Create a fallback admin client if environment variables are missing
 let supabaseAdmin: ReturnType<typeof createClient> | null = null;
 
@@ -28,7 +29,6 @@
     console.warn('Failed to create Supabase admin client:', error);
     supabaseAdmin = null;
   }
->>>>>>> e5a5d0fb
 }
 
 export { supabaseAdmin }; 