'use client';

import React, { useState, useEffect } from 'react';

interface Phrase {
  meaning: string;
  thai: string;
  pronunciation: string;  // This will be used for official phonetics
  mnemonic: string;
}

interface Review {
  date: string;
  difficulty: 'hard' | 'good' | 'easy';
  interval: number;
  easeFactor: number;
  repetitions: number;
}

interface CardProgress {
  [key: number]: {
    reviews: Review[];
    nextReviewDate: string;
  };
}

interface Stats {
  totalCards: number;
  newCards: number;
  dueCards: number;
  learnedCards: number;
  successRate: number;
  averageInterval: number;
  totalReviews: number;
  reviewsToday: number;
  streak: number;
  newCardsToday: number;
  maxNewCardsPerSession: number;
}

// Update MnemonicEdits interface to include pronunciation
interface MnemonicEdits {
  [key: number]: {
    text: string;
    pronunciation: string;
  };
}

// Add level-related interfaces
interface LevelProgress {
  currentLevel: number;
  currentBatch: number[];  // Current 5 cards being learned
  masteredCards: number[]; // All mastered cards
}

// Common Thai words and phrases to combine with the main phrase
const commonPhrases = {
  greetings: ['ครับ', 'ค่ะ', 'ครับ/ค่ะ', 'ค่ะ/ครับ'],
  timeOfDay: ['ตอนเช้า', 'ตอนบ่าย', 'ตอนเย็น', 'ตอนกลางคืน'],
  questions: ['ครับ/ค่ะ?', 'ค่ะ/ครับ?', 'ครับ?', 'ค่ะ?'],
  responses: ['ครับ/ค่ะ', 'ค่ะ/ครับ', 'ครับ', 'ค่ะ'],
  sentenceStarters: [
    { thai: 'ฉันชอบ', pronunciation: 'chan chop', meaning: 'I like' },
    { thai: 'นี่คือ', pronunciation: 'nee keu', meaning: 'This is' },
    { thai: 'ฉันต้องการ', pronunciation: 'chan tong karn', meaning: 'I want' },
    { thai: 'เขาชอบ', pronunciation: 'kao chop', meaning: 'He/she likes' },
    { thai: 'ฉันมี', pronunciation: 'chan mee', meaning: 'I have' }
  ],
  sentenceEndings: [
    { thai: 'มาก', pronunciation: 'mak', meaning: 'a lot' },
    { thai: 'เล็กน้อย', pronunciation: 'lek noi', meaning: 'a little' },
    { thai: 'ทุกวัน', pronunciation: 'took wan', meaning: 'every day' },
    { thai: 'ตอนนี้', pronunciation: 'ton nee', meaning: 'right now' },
    { thai: 'แล้ว', pronunciation: 'laew', meaning: 'already' }
  ]
};

// Anki SRS constants
const INITIAL_EASE_FACTOR = 2.5;
const MIN_EASE_FACTOR = 1.3;
const INITIAL_INTERVAL = 1; // 1 day
const HARD_INTERVAL_MULTIPLIER = 1.2;
const EASY_INTERVAL_MULTIPLIER = 2.5;

// Add these constants at the top with other constants
const MAX_NEW_CARDS_PER_DAY = 20;
const MIN_INTERVAL = 1; // Minimum interval in days
const MAX_INTERVAL = 36500; // Maximum interval in days (100 years)

// Add these constants for Anki's exact timing
const LEARNING_STEPS = [1, 10]; // Initial learning steps in minutes
const GRADUATING_INTERVAL = 1; // First interval after learning in days
const EASY_INTERVAL = 4; // Interval when rating Easy on new card
const NEW_CARDS_PER_DAY = 20;

// Add a new interface for the random sentence
interface RandomSentence {
  thai: string;
  pronunciation: string;
  translation: string;
}

const DEFAULT_PHRASES: Phrase[] = [
  {
    meaning: "Hello",
    thai: "สวัสดี",
    pronunciation: "sa-wat-dee",
    mnemonic: "Think: 'Swadee' - like saying 'sweet day' quickly"
  },
  {
    meaning: "Thank you",
    thai: "ขอบคุณ",
    pronunciation: "khop-khun",
    mnemonic: "Think: 'Cope-Kun' - you cope with kindness"
  },
  {
    meaning: "Yes",
    thai: "ใช่",
    pronunciation: "chai",
    mnemonic: "Think: 'Chai' - like the tea, say 'yes' to chai"
  },
  {
    meaning: "No",
    thai: "ไม่",
    pronunciation: "mai",
    mnemonic: "Think: 'My' - 'My answer is no'"
  },
  {
    meaning: "How are you?",
    thai: "สบายดีไหม",
    pronunciation: "sa-bai-dee-mai",
    mnemonic: "Think: 'So bye, did I?' - asking about their well-being"
  }
];

// Update version info constants with more detailed information and current timestamp
const VERSION_INFO = {
  lastUpdated: new Date().toISOString(),
  version: "1.0.2",
  changes: "Added Random Phrase contextual sentences and fixed button styling"
};

export default function ThaiFlashcards() {
  const [phrases] = useState<Phrase[]>(DEFAULT_PHRASES);
  const [index, setIndex] = useState<number>(0);
  const [showAnswer, setShowAnswer] = useState(false);
  const [localMnemonics, setLocalMnemonics] = useState<MnemonicEdits>(() => {
    try {
      const saved = localStorage.getItem('mnemonicEdits');
      return saved ? JSON.parse(saved) : {};
    } catch {
      return {};
    }
  });
  const [cardProgress, setCardProgress] = useState<CardProgress>(() => {
    try {
      const saved = localStorage.getItem('cardProgress');
      return saved ? JSON.parse(saved) : {};
    } catch {
      return {};
    }
  });
  const [isPlaying, setIsPlaying] = useState(false);
  const [showStats, setShowStats] = useState(false);
  const [showHowItWorks, setShowHowItWorks] = useState(false);
  const [showVocabulary, setShowVocabulary] = useState(false);
  const [autoplay, setAutoplay] = useState<boolean>(false);
  const [levelProgress, setLevelProgress] = useState<LevelProgress>(() => {
    try {
      const saved = localStorage.getItem('levelProgress');
      return saved ? JSON.parse(saved) : {
        currentLevel: 1,
        currentBatch: [0, 1, 2, 3, 4],
        masteredCards: []
      };
    } catch {
      return {
        currentLevel: 1,
        currentBatch: [0, 1, 2, 3, 4],
        masteredCards: []
      };
    }
  });
  const [randomSentence, setRandomSentence] = useState<RandomSentence | null>(null);

  useEffect(() => {
    localStorage.setItem('cardProgress', JSON.stringify(cardProgress));
  }, [cardProgress]);

  useEffect(() => {
    localStorage.setItem('mnemonicEdits', JSON.stringify(localMnemonics));
  }, [localMnemonics]);

  useEffect(() => {
    localStorage.setItem('autoplay', JSON.stringify(autoplay));
  }, [autoplay]);

  useEffect(() => {
    localStorage.setItem('levelProgress', JSON.stringify(levelProgress));
  }, [levelProgress]);

  const handlePhoneticChange = (e: React.ChangeEvent<HTMLInputElement>) => {
    setLocalMnemonics(prev => ({
      ...prev,
      [index]: {
        ...prev[index],
        pronunciation: e.target.value
      }
    }));
  };

  const handleMnemonicChange = (e: React.ChangeEvent<HTMLInputElement>) => {
    setLocalMnemonics(prev => ({
      ...prev,
      [index]: {
        ...prev[index],
        text: e.target.value
      }
    }));
  };

  const speak = async (text: string) => {
    setIsPlaying(true);
    try {
      const utterance = new SpeechSynthesisUtterance(text);
      utterance.lang = 'th-TH';
      utterance.onend = () => setIsPlaying(false);
      speechSynthesis.speak(utterance);
    } catch (error) {
      console.error('Speech synthesis error:', error);
      setIsPlaying(false);
    }
  };

  const handleCardAction = (difficulty: 'hard' | 'good' | 'easy') => {
    setIndex((prevIndex) => (prevIndex + 1) % phrases.length);
    setShowAnswer(false);
    setRandomSentence(null);
  };

  const handleResetAll = () => {
    localStorage.clear();
    window.location.reload();
  };

<<<<<<< HEAD
=======
  // Add a function to calculate the current level
  const calculateLevel = () => {
    return levelProgress.currentLevel || 1;
  };

>>>>>>> 3f41d7ba
  // Create a sentence using the current word and random elements from common phrases
  const generateRandomPhrase = () => {
    const currentPhrase = phrases[index];
    
    // Generate components for a random sentence
    const getRandom = (arr: any[]) => arr[Math.floor(Math.random() * arr.length)];
    
    // Create different sentence patterns
    const sentencePatterns = [
      // Pattern 1: current word + greeting
      () => {
        const greeting = getRandom(commonPhrases.greetings);
        return {
          thai: `${currentPhrase.thai}${greeting}`,
          pronunciation: `${currentPhrase.pronunciation} ${greeting === 'ครับ' ? 'krap' : 'ka'}`,
          translation: `${currentPhrase.meaning} (polite particle)`
        };
      },
      
      // Pattern 2: current word + time of day
      () => {
        const timeOfDay = getRandom(commonPhrases.timeOfDay);
        return {
          thai: `${currentPhrase.thai}${timeOfDay}`,
          pronunciation: `${currentPhrase.pronunciation} ${timeOfDay === 'ตอนเช้า' ? 'ton chao' : 
                         timeOfDay === 'ตอนบ่าย' ? 'ton bai' : 
                         timeOfDay === 'ตอนเย็น' ? 'ton yen' : 'ton klang keun'}`,
          translation: `${currentPhrase.meaning} ${timeOfDay === 'ตอนเช้า' ? 'in the morning' : 
                        timeOfDay === 'ตอนบ่าย' ? 'in the afternoon' : 
                        timeOfDay === 'ตอนเย็น' ? 'in the evening' : 'at night'}`
        };
      },
      
      // Pattern 3: current word as a question
      () => {
        const question = getRandom(commonPhrases.questions);
        return {
          thai: `${currentPhrase.thai}${question}`,
          pronunciation: `${currentPhrase.pronunciation} ${question.includes('ครับ') ? 'krap?' : 'ka?'}`,
          translation: `${currentPhrase.meaning}? (question form)`
        };
      },
      
      // Pattern 4: Sentence starter + current word
      () => {
        const starter = getRandom(commonPhrases.sentenceStarters);
        return {
          thai: `${starter.thai}${currentPhrase.thai}`,
          pronunciation: `${starter.pronunciation} ${currentPhrase.pronunciation}`,
          translation: `${starter.meaning} ${currentPhrase.meaning.toLowerCase()}`
        };
      },
      
      // Pattern 5: Sentence starter + current word + ending
      () => {
        const starter = getRandom(commonPhrases.sentenceStarters);
        const ending = getRandom(commonPhrases.sentenceEndings);
        return {
          thai: `${starter.thai}${currentPhrase.thai}${ending.thai}`,
          pronunciation: `${starter.pronunciation} ${currentPhrase.pronunciation} ${ending.pronunciation}`,
          translation: `${starter.meaning} ${currentPhrase.meaning.toLowerCase()} ${ending.meaning}`
        };
      },
      
      // Pattern 6: Time of day + current word
      () => {
        const timeOfDay = getRandom(commonPhrases.timeOfDay);
        const timeMap: {[key: string]: {pronunciation: string, translation: string}} = {
          'ตอนเช้า': {pronunciation: 'ton chao', translation: 'In the morning'},
          'ตอนบ่าย': {pronunciation: 'ton bai', translation: 'In the afternoon'},
          'ตอนเย็น': {pronunciation: 'ton yen', translation: 'In the evening'},
          'ตอนกลางคืน': {pronunciation: 'ton klang keun', translation: 'At night'}
        };
        
        return {
          thai: `${timeOfDay}${currentPhrase.thai}`,
          pronunciation: `${timeMap[timeOfDay].pronunciation} ${currentPhrase.pronunciation}`,
          translation: `${timeMap[timeOfDay].translation}, ${currentPhrase.meaning.toLowerCase()}`
        };
      }
    ];
    
    // Pick a random sentence pattern
    const patternIndex = Math.floor(Math.random() * sentencePatterns.length);
    const newSentence = sentencePatterns[patternIndex]();
    
    // Update the state with the new random sentence
    setRandomSentence(newSentence);
    
    // Return the Thai text for speech
    return newSentence.thai;
  };

  return (
    <main className="min-h-screen bg-[#1a1a1a] flex flex-col">
      <div className="w-full max-w-lg mx-auto p-4 space-y-4">
        {/* Top Navigation */}
        <div className="flex justify-between items-center">
          <label className="flex items-center space-x-2 text-gray-400">
            <input
              type="checkbox"
              checked={autoplay}
              onChange={(e) => setAutoplay(e.target.checked)}
              className="form-checkbox h-4 w-4"
            />
            <span>Autoplay</span>
          </label>
          
          <div className="flex space-x-2">
            <button
              onClick={() => setShowHowItWorks(!showHowItWorks)}
              className="neumorphic-button"
            >
              How It Works
            </button>
            <button
              onClick={() => setShowVocabulary(!showVocabulary)}
              className="neumorphic-button"
            >
              Vocabulary
            </button>
          </div>
        </div>
        
        {/* Card status display */}
        <div className="flex justify-between items-center">
          <div className="neumorphic px-3 py-1 text-sm">
            <span className="bg-blue-500 rounded-full h-3 w-3 inline-block mr-2"></span>
            New
          </div>
          <div className="text-gray-400">
            Card {index + 1} of {phrases.length}
          </div>
          <div className="neumorphic px-3 py-1 text-sm">
            <span>Level {calculateLevel()}</span>
          </div>
        </div>

        {/* Main Card */}
        <div className="neumorphic p-6 space-y-4">
          <div className="text-center">
            <h2 className="text-2xl font-bold text-white">
              {phrases[index].meaning}
            </h2>
          </div>

          {/* Display random sentence if available */}
          {randomSentence && (
            <div className="p-4 space-y-2 rounded-xl bg-[#222] border border-[#333] neumorphic">
              <h3 className="text-sm text-blue-400 uppercase tracking-wider mb-1">In Context</h3>
              <p className="text-base text-white font-medium">{randomSentence.thai}</p>
              <p className="text-sm text-gray-400 italic">{randomSentence.pronunciation}</p>
              <p className="text-sm text-gray-300 mt-2">{randomSentence.translation}</p>
            </div>
          )}

          {showAnswer ? (
            <div className="space-y-4">
              <div>
                <p className="text-lg">Thai: <span className="text-white">{phrases[index].thai}</span></p>
              </div>

              <div>
                <p className="text-gray-400">
                  Official phonetics: <span className="text-gray-300">{phrases[index].pronunciation}</span>
                </p>
              </div>

              <div>
                <p className="text-gray-400 mb-2">Personal phonetics:</p>
                <input
                  type="text"
                  value={localMnemonics[index]?.pronunciation || phrases[index].pronunciation}
                  onChange={handlePhoneticChange}
                  className="neumorphic-input"
                  placeholder="Add your own phonetic spelling..."
                />
              </div>

              <div className="grid grid-cols-2 gap-2">
                <button
                  onClick={() => speak(phrases[index].thai)}
                  disabled={isPlaying}
                  className="neumorphic-button flex-1"
                >
                  {isPlaying ? 'Playing...' : 'Play'}
                </button>
                <button
                  onClick={() => {
                    const phrase = generateRandomPhrase();
                    speak(phrase);
                  }}
                  disabled={isPlaying}
                  className="neumorphic-button flex-1"
                >
                  Random Phrase
                </button>
              </div>

              <div>
                <p className="text-gray-400 mb-2">Mnemonic:</p>
                <input
                  type="text"
                  value={localMnemonics[index]?.text || phrases[index].mnemonic}
                  onChange={handleMnemonicChange}
                  className="neumorphic-input"
                  placeholder="Add your own mnemonic..."
                />
              </div>

              <div className="grid grid-cols-3 gap-2">
                <button 
                  onClick={() => handleCardAction('hard')} 
                  className="neumorphic-button text-red-500"
                >
                  Wrong
                </button>
                <button 
                  onClick={() => handleCardAction('good')} 
                  className="neumorphic-button text-yellow-500"
                >
                  Correct
                </button>
                <button 
                  onClick={() => handleCardAction('easy')} 
                  className="neumorphic-button text-green-500"
                >
                  Easy
                </button>
              </div>
            </div>
          ) : (
            <div className="space-y-4">
              <button
                onClick={() => setShowAnswer(true)}
                className="w-full neumorphic-button"
              >
                Show Answer
              </button>
              
              <div className="grid grid-cols-2 gap-2">
                <button
                  onClick={() => speak(phrases[index].thai)}
                  disabled={isPlaying}
                  className="neumorphic-button flex-1"
                >
                  {isPlaying ? 'Playing...' : 'Play'}
                </button>
                <button
                  onClick={() => {
                    const phrase = generateRandomPhrase();
                    speak(phrase);
                  }}
                  disabled={isPlaying}
                  className="neumorphic-button flex-1"
                >
                  Random Phrase
                </button>
              </div>
            </div>
          )}
        </div>

        {/* Reset Button */}
        <div className="mt-4">
          <button
            onClick={handleResetAll}
            className="neumorphic-button text-red-500"
          >
            Reset All
          </button>
        </div>
      </div>
      
      {/* Settings Button */}
      <div className="fixed bottom-16 right-4 z-20">
        <button
          onClick={() => setShowStats(!showStats)}
          className="settings-button"
        >
          ⚙️
        </button>
      </div>

      {/* Modals */}
      {showStats && (
        <div className="fixed inset-0 bg-black bg-opacity-50 flex items-center justify-center p-4 z-50">
          <div className="neumorphic max-w-md w-full p-6">
            <div className="flex justify-between items-center mb-4">
              <h2 className="text-xl font-bold">Statistics</h2>
              <button
                onClick={() => setShowStats(false)}
                className="text-gray-400 hover:text-white"
              >
                ✕
              </button>
            </div>
            {/* Add statistics content here */}
          </div>
        </div>
      )}

      {showHowItWorks && (
        <div className="fixed inset-0 bg-black bg-opacity-50 flex items-center justify-center p-4 z-50">
          <div className="neumorphic max-w-md w-full p-6">
            <div className="flex justify-between items-center mb-4">
              <h2 className="text-xl font-bold">How It Works</h2>
              <button
                onClick={() => setShowHowItWorks(false)}
                className="text-gray-400 hover:text-white"
              >
                ✕
              </button>
            </div>
            {/* Add how it works content here */}
          </div>
        </div>
      )}

      {showVocabulary && (
        <div className="fixed inset-0 bg-black bg-opacity-50 flex items-center justify-center p-4 z-50">
          <div className="neumorphic max-w-md w-full p-6">
            <div className="flex justify-between items-center mb-4">
              <h2 className="text-xl font-bold">Vocabulary List</h2>
              <button
                onClick={() => setShowVocabulary(false)}
                className="text-gray-400 hover:text-white"
              >
                ✕
              </button>
            </div>
            {/* Add vocabulary list content here */}
          </div>
        </div>
      )}
      
      {/* Flex spacer to push footer to bottom */}
      <div className="flex-grow"></div>
      
      {/* Version indicator at the bottom */}
      <div className="w-full py-3 px-4 text-center text-xs border-t border-gray-800 bg-[#222] sticky bottom-0 z-10">
        <p className="text-blue-400 font-bold">v{VERSION_INFO.version} | {new Date(VERSION_INFO.lastUpdated).toLocaleDateString()} {new Date(VERSION_INFO.lastUpdated).toLocaleTimeString()}</p>
        <p className="text-gray-400 mt-1">{VERSION_INFO.changes}</p>
      </div>
    </main>
  );
} <|MERGE_RESOLUTION|>--- conflicted
+++ resolved
@@ -133,7 +133,7 @@
   }
 ];
 
-// Update version info constants with more detailed information and current timestamp
+// Add the VERSION_INFO constant at the top of the file
 const VERSION_INFO = {
   lastUpdated: new Date().toISOString(),
   version: "1.0.2",
@@ -243,14 +243,6 @@
     window.location.reload();
   };
 
-<<<<<<< HEAD
-=======
-  // Add a function to calculate the current level
-  const calculateLevel = () => {
-    return levelProgress.currentLevel || 1;
-  };
-
->>>>>>> 3f41d7ba
   // Create a sentence using the current word and random elements from common phrases
   const generateRandomPhrase = () => {
     const currentPhrase = phrases[index];
@@ -345,8 +337,8 @@
   };
 
   return (
-    <main className="min-h-screen bg-[#1a1a1a] flex flex-col">
-      <div className="w-full max-w-lg mx-auto p-4 space-y-4">
+    <main className="min-h-screen bg-[#1a1a1a]">
+      <div className="max-w-lg mx-auto p-4 space-y-4">
         {/* Top Navigation */}
         <div className="flex justify-between items-center">
           <label className="flex items-center space-x-2 text-gray-400">
@@ -358,7 +350,6 @@
             />
             <span>Autoplay</span>
           </label>
-          
           <div className="flex space-x-2">
             <button
               onClick={() => setShowHowItWorks(!showHowItWorks)}
@@ -374,19 +365,11 @@
             </button>
           </div>
         </div>
-        
-        {/* Card status display */}
-        <div className="flex justify-between items-center">
-          <div className="neumorphic px-3 py-1 text-sm">
-            <span className="bg-blue-500 rounded-full h-3 w-3 inline-block mr-2"></span>
-            New
-          </div>
-          <div className="text-gray-400">
-            Card {index + 1} of {phrases.length}
-          </div>
-          <div className="neumorphic px-3 py-1 text-sm">
-            <span>Level {calculateLevel()}</span>
-          </div>
+
+        {/* Card Status */}
+        <div className="flex justify-between items-center text-sm text-gray-400">
+          <div>Card {index + 1} of {phrases.length}</div>
+          <div>Level {levelProgress.currentLevel}</div>
         </div>
 
         {/* Main Card */}
@@ -515,7 +498,7 @@
         </div>
 
         {/* Reset Button */}
-        <div className="mt-4">
+        <div>
           <button
             onClick={handleResetAll}
             className="neumorphic-button text-red-500"
@@ -524,7 +507,7 @@
           </button>
         </div>
       </div>
-      
+
       {/* Settings Button */}
       <div className="fixed bottom-16 right-4 z-20">
         <button
@@ -537,7 +520,7 @@
 
       {/* Modals */}
       {showStats && (
-        <div className="fixed inset-0 bg-black bg-opacity-50 flex items-center justify-center p-4 z-50">
+        <div className="fixed inset-0 bg-black bg-opacity-50 flex items-center justify-center p-4">
           <div className="neumorphic max-w-md w-full p-6">
             <div className="flex justify-between items-center mb-4">
               <h2 className="text-xl font-bold">Statistics</h2>
@@ -554,7 +537,7 @@
       )}
 
       {showHowItWorks && (
-        <div className="fixed inset-0 bg-black bg-opacity-50 flex items-center justify-center p-4 z-50">
+        <div className="fixed inset-0 bg-black bg-opacity-50 flex items-center justify-center p-4">
           <div className="neumorphic max-w-md w-full p-6">
             <div className="flex justify-between items-center mb-4">
               <h2 className="text-xl font-bold">How It Works</h2>
@@ -571,7 +554,7 @@
       )}
 
       {showVocabulary && (
-        <div className="fixed inset-0 bg-black bg-opacity-50 flex items-center justify-center p-4 z-50">
+        <div className="fixed inset-0 bg-black bg-opacity-50 flex items-center justify-center p-4">
           <div className="neumorphic max-w-md w-full p-6">
             <div className="flex justify-between items-center mb-4">
               <h2 className="text-xl font-bold">Vocabulary List</h2>
@@ -586,10 +569,7 @@
           </div>
         </div>
       )}
-      
-      {/* Flex spacer to push footer to bottom */}
-      <div className="flex-grow"></div>
-      
+
       {/* Version indicator at the bottom */}
       <div className="w-full py-3 px-4 text-center text-xs border-t border-gray-800 bg-[#222] sticky bottom-0 z-10">
         <p className="text-blue-400 font-bold">v{VERSION_INFO.version} | {new Date(VERSION_INFO.lastUpdated).toLocaleDateString()} {new Date(VERSION_INFO.lastUpdated).toLocaleTimeString()}</p>
